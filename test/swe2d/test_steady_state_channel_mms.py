--- conflicted
+++ resolved
@@ -84,13 +84,9 @@
         source_space = FunctionSpace(mesh2d, 'DG', order+1)
         source_func = project(source_expr, source_space)
         File('source.pvd') << source_func
-<<<<<<< HEAD
         solver_obj.timestepper.F -= solver_obj.timestepper.dt_const*solver_obj.eq_sw.U_test[0]*source_func*dx
-=======
-        solver_obj.timestepper.F -= solver_obj.timestepper.dt_const*solver_obj.eq_sw.U_test[0]*source_func*solver_obj.eq_sw.dx
         # subtract out time derivative
         solver_obj.timestepper.F -= (solver_obj.eq_sw.mass_term(solver_obj.eq_sw.solution)-solver_obj.eq_sw.mass_term(solver_obj.timestepper.solution_old))
->>>>>>> ab0ead8f
         solver_obj.timestepper.update_solver()
 
         solver_obj.iterate()
